--- conflicted
+++ resolved
@@ -143,14 +143,7 @@
 				throw new IllegalStateException("Process exited before '" + expectedLogging + "' was logged");
 			}
 		}
-<<<<<<< HEAD
-		throw new IllegalStateException("'" + expectedLogging + "' was not logged within 30 seconds");
-=======
-		StringBuilder message = new StringBuilder(
-				"After 60 seconds '" + expectedLogging + "' had not be logged in the following output:\n\n");
-		outputLines.forEach((line) -> message.append(line).append("\n"));
-		throw new IllegalStateException(message.toString());
->>>>>>> 60a75e37
+		throw new IllegalStateException("'" + expectedLogging + "' was not logged within 60 seconds");
 	}
 
 	private List<String> outputLines() {
