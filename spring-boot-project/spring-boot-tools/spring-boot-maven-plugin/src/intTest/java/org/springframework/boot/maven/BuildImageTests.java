/*
 * Copyright 2012-2021 the original author or authors.
 *
 * Licensed under the Apache License, Version 2.0 (the "License");
 * you may not use this file except in compliance with the License.
 * You may obtain a copy of the License at
 *
 *      https://www.apache.org/licenses/LICENSE-2.0
 *
 * Unless required by applicable law or agreed to in writing, software
 * distributed under the License is distributed on an "AS IS" BASIS,
 * WITHOUT WARRANTIES OR CONDITIONS OF ANY KIND, either express or implied.
 * See the License for the specific language governing permissions and
 * limitations under the License.
 */

package org.springframework.boot.maven;

import java.io.File;
import java.io.IOException;
import java.nio.file.Files;
import java.nio.file.Path;
import java.nio.file.Paths;
import java.util.Random;

import org.junit.jupiter.api.TestTemplate;
import org.junit.jupiter.api.extension.ExtendWith;
import org.testcontainers.containers.GenericContainer;
import org.testcontainers.containers.wait.strategy.Wait;

import org.springframework.boot.buildpack.platform.docker.DockerApi;
import org.springframework.boot.buildpack.platform.docker.type.ImageName;
import org.springframework.boot.buildpack.platform.docker.type.ImageReference;
import org.springframework.boot.testsupport.testcontainers.DisabledIfDockerUnavailable;

import static org.assertj.core.api.Assertions.assertThat;

/**
 * Integration tests for the Maven plugin's image support.
 *
 * @author Stephane Nicoll
 * @author Scott Frederick
 */
@ExtendWith(MavenBuildExtension.class)
@DisabledIfDockerUnavailable
public class BuildImageTests extends AbstractArchiveIntegrationTests {

	@TestTemplate
	void whenBuildImageIsInvokedWithoutRepackageTheArchiveIsRepackagedOnTheFly(MavenBuild mavenBuild) {
		mavenBuild.project("build-image").goals("package")
				.systemProperty("spring-boot.build-image.pullPolicy", "IF_NOT_PRESENT")
				.prepare(this::writeLongNameResource).execute((project) -> {
					File jar = new File(project, "target/build-image-0.0.1.BUILD-SNAPSHOT.jar");
					assertThat(jar).isFile();
					File original = new File(project, "target/build-image-0.0.1.BUILD-SNAPSHOT.jar.original");
					assertThat(original).doesNotExist();
					assertThat(buildLog(project)).contains("Building image")
							.contains("docker.io/library/build-image:0.0.1.BUILD-SNAPSHOT")
							.contains("Successfully built image");
					ImageReference imageReference = ImageReference.of(ImageName.of("build-image"),
							"0.0.1.BUILD-SNAPSHOT");
					try (GenericContainer<?> container = new GenericContainer<>(imageReference.toString())) {
						container.waitingFor(Wait.forLogMessage("Launched\\n", 1)).start();
					}
					finally {
						removeImage(imageReference);
					}
				});
	}

	@TestTemplate
	void whenBuildImageIsInvokedWithRepackageTheExistingArchiveIsUsed(MavenBuild mavenBuild) {
		mavenBuild.project("build-image-with-repackage").goals("package").prepare(this::writeLongNameResource)
				.execute((project) -> {
					File jar = new File(project, "target/build-image-with-repackage-0.0.1.BUILD-SNAPSHOT.jar");
					assertThat(jar).isFile();
					File original = new File(project,
							"target/build-image-with-repackage-0.0.1.BUILD-SNAPSHOT.jar.original");
					assertThat(original).isFile();
<<<<<<< HEAD
					String log = buildLog(project);
					System.out.println(log);
					assertThat(log).contains("Building image")
=======
					assertThat(buildLog(project)).contains("Building image").contains("paketo-buildpacks/builder")
>>>>>>> e4fa39df
							.contains("docker.io/library/build-image-with-repackage:0.0.1.BUILD-SNAPSHOT")
							.contains("Successfully built image");
					ImageReference imageReference = ImageReference.of(ImageName.of("build-image-with-repackage"),
							"0.0.1.BUILD-SNAPSHOT");
					try (GenericContainer<?> container = new GenericContainer<>(imageReference.toString())) {
						container.waitingFor(Wait.forLogMessage("Launched\\n", 1)).start();
					}
					finally {
						removeImage(imageReference);
					}
				});
	}

	@TestTemplate
	void whenBuildImageIsInvokedWithCustomImageName(MavenBuild mavenBuild) {
		mavenBuild.project("build-image-custom-name").goals("package")
				.systemProperty("spring-boot.build-image.pullPolicy", "IF_NOT_PRESENT")
				.systemProperty("spring-boot.build-image.imageName", "example.com/test/property-ignored:pom-preferred")
				.execute((project) -> {
					File jar = new File(project, "target/build-image-custom-name-0.0.1.BUILD-SNAPSHOT.jar");
					assertThat(jar).isFile();
					File original = new File(project,
							"target/build-image-custom-name-0.0.1.BUILD-SNAPSHOT.jar.original");
					assertThat(original).doesNotExist();
					assertThat(buildLog(project)).contains("Building image")
							.contains("example.com/test/build-image:0.0.1.BUILD-SNAPSHOT")
							.contains("Successfully built image");
					ImageReference imageReference = ImageReference
							.of("example.com/test/build-image:0.0.1.BUILD-SNAPSHOT");
					try (GenericContainer<?> container = new GenericContainer<>(imageReference.toString())) {
						container.waitingFor(Wait.forLogMessage("Launched\\n", 1)).start();
					}
					finally {
						removeImage(imageReference);
					}
				});
	}

	@TestTemplate
	void whenBuildImageIsInvokedWithCommandLineParameters(MavenBuild mavenBuild) {
		mavenBuild.project("build-image").goals("package")
				.systemProperty("spring-boot.build-image.pullPolicy", "IF_NOT_PRESENT")
				.systemProperty("spring-boot.build-image.imageName", "example.com/test/cmd-property-name:v1")
				.systemProperty("spring-boot.build-image.builder", "paketobuildpacks/builder:full")
				.systemProperty("spring-boot.build-image.runImage", "paketobuildpacks/run:full-cnb")
				.execute((project) -> {
					assertThat(buildLog(project)).contains("Building image")
							.contains("example.com/test/cmd-property-name:v1").contains("Successfully built image");
					ImageReference imageReference = ImageReference.of("example.com/test/cmd-property-name:v1");
					try (GenericContainer<?> container = new GenericContainer<>(imageReference.toString())) {
						container.waitingFor(Wait.forLogMessage("Launched\\n", 1)).start();
					}
					finally {
						removeImage(imageReference);
					}
				});
	}

	@TestTemplate
	void whenBuildImageIsInvokedWithCustomBuilderImageAndRunImage(MavenBuild mavenBuild) {
		mavenBuild.project("build-image-custom-builder").goals("package")
				.systemProperty("spring-boot.build-image.pullPolicy", "IF_NOT_PRESENT").execute((project) -> {
					assertThat(buildLog(project)).contains("Building image")
							.contains("docker.io/library/build-image-v2-builder:0.0.1.BUILD-SNAPSHOT")
							.contains("Successfully built image");
					ImageReference imageReference = ImageReference
							.of("docker.io/library/build-image-v2-builder:0.0.1.BUILD-SNAPSHOT");
					try (GenericContainer<?> container = new GenericContainer<>(imageReference.toString())) {
						container.waitingFor(Wait.forLogMessage("Launched\\n", 1)).start();
					}
					finally {
						removeImage(imageReference);
					}
				});
	}

	@TestTemplate
	void whenBuildImageIsInvokedWithEmptyEnvEntry(MavenBuild mavenBuild) {
		mavenBuild.project("build-image-empty-env-entry").goals("package")
				.systemProperty("spring-boot.build-image.pullPolicy", "IF_NOT_PRESENT")
				.prepare(this::writeLongNameResource).execute((project) -> {
					assertThat(buildLog(project)).contains("Building image")
							.contains("docker.io/library/build-image-empty-env-entry:0.0.1.BUILD-SNAPSHOT")
							.contains("Successfully built image");
					ImageReference imageReference = ImageReference.of(ImageName.of("build-image-empty-env-entry"),
							"0.0.1.BUILD-SNAPSHOT");
					try (GenericContainer<?> container = new GenericContainer<>(imageReference.toString())) {
						container.waitingFor(Wait.forLogMessage("Launched\\n", 1)).start();
					}
					finally {
						removeImage(imageReference);
					}
				});
	}

	@TestTemplate
	void failsWhenPublishWithoutPublishRegistryConfigured(MavenBuild mavenBuild) {
		mavenBuild.project("build-image").goals("package").systemProperty("spring-boot.build-image.publish", "true")
				.executeAndFail((project) -> assertThat(buildLog(project)).contains("requires docker.publishRegistry"));
	}

	@TestTemplate
	void failsWhenBuilderFails(MavenBuild mavenBuild) {
		mavenBuild.project("build-image-builder-error").goals("package")
				.systemProperty("spring-boot.build-image.pullPolicy", "IF_NOT_PRESENT")
				.executeAndFail((project) -> assertThat(buildLog(project)).contains("Building image")
						.containsPattern("Builder lifecycle '.*' failed with status code"));
	}

	@TestTemplate
	void failsWithWarPackaging(MavenBuild mavenBuild) {
		mavenBuild.project("build-image-war-packaging").goals("package").executeAndFail(
				(project) -> assertThat(buildLog(project)).contains("Executable jar file required for building image"));
	}

	@TestTemplate
	void failsWhenFinalNameIsMisconfigured(MavenBuild mavenBuild) {
		mavenBuild.project("build-image-final-name").goals("package")
				.executeAndFail((project) -> assertThat(buildLog(project)).contains("final-name.jar.original")
						.contains("is required for building an image"));
	}

	private void writeLongNameResource(File project) {
		StringBuilder name = new StringBuilder();
		new Random().ints('a', 'z' + 1).limit(128).forEach((i) -> name.append((char) i));
		try {
			Path path = project.toPath().resolve(Paths.get("src", "main", "resources", name.toString()));
			Files.createDirectories(path.getParent());
			Files.createFile(path);
		}
		catch (IOException ex) {
			throw new RuntimeException(ex);
		}
	}

	private void removeImage(ImageReference imageReference) {
		try {
			new DockerApi().image().remove(imageReference, false);
		}
		catch (IOException ex) {
			throw new IllegalStateException("Failed to remove docker image " + imageReference, ex);
		}
	}

}<|MERGE_RESOLUTION|>--- conflicted
+++ resolved
@@ -70,20 +70,15 @@
 
 	@TestTemplate
 	void whenBuildImageIsInvokedWithRepackageTheExistingArchiveIsUsed(MavenBuild mavenBuild) {
-		mavenBuild.project("build-image-with-repackage").goals("package").prepare(this::writeLongNameResource)
-				.execute((project) -> {
+		mavenBuild.project("build-image-with-repackage").goals("package")
+				.systemProperty("spring-boot.build-image.pullPolicy", "IF_NOT_PRESENT")
+				.prepare(this::writeLongNameResource).execute((project) -> {
 					File jar = new File(project, "target/build-image-with-repackage-0.0.1.BUILD-SNAPSHOT.jar");
 					assertThat(jar).isFile();
 					File original = new File(project,
 							"target/build-image-with-repackage-0.0.1.BUILD-SNAPSHOT.jar.original");
 					assertThat(original).isFile();
-<<<<<<< HEAD
-					String log = buildLog(project);
-					System.out.println(log);
-					assertThat(log).contains("Building image")
-=======
-					assertThat(buildLog(project)).contains("Building image").contains("paketo-buildpacks/builder")
->>>>>>> e4fa39df
+					assertThat(buildLog(project)).contains("Building image")
 							.contains("docker.io/library/build-image-with-repackage:0.0.1.BUILD-SNAPSHOT")
 							.contains("Successfully built image");
 					ImageReference imageReference = ImageReference.of(ImageName.of("build-image-with-repackage"),
