/*
 * Copyright 2012-2019 the original author or authors.
 *
 * Licensed under the Apache License, Version 2.0 (the "License");
 * you may not use this file except in compliance with the License.
 * You may obtain a copy of the License at
 *
 *      https://www.apache.org/licenses/LICENSE-2.0
 *
 * Unless required by applicable law or agreed to in writing, software
 * distributed under the License is distributed on an "AS IS" BASIS,
 * WITHOUT WARRANTIES OR CONDITIONS OF ANY KIND, either express or implied.
 * See the License for the specific language governing permissions and
 * limitations under the License.
 */

package org.springframework.boot.autoconfigure.kafka;

import java.io.IOException;
import java.time.Duration;
import java.time.temporal.ChronoUnit;
import java.util.ArrayList;
import java.util.Collections;
import java.util.HashMap;
import java.util.List;
import java.util.Map;

import org.apache.kafka.clients.CommonClientConfigs;
import org.apache.kafka.clients.consumer.ConsumerConfig;
import org.apache.kafka.clients.producer.ProducerConfig;
import org.apache.kafka.common.config.SslConfigs;
import org.apache.kafka.common.serialization.StringDeserializer;
import org.apache.kafka.common.serialization.StringSerializer;

import org.springframework.boot.context.properties.ConfigurationProperties;
import org.springframework.boot.context.properties.PropertyMapper;
import org.springframework.boot.convert.DurationUnit;
import org.springframework.core.io.Resource;
import org.springframework.kafka.listener.ContainerProperties.AckMode;
import org.springframework.kafka.security.jaas.KafkaJaasLoginModuleInitializer;
import org.springframework.util.CollectionUtils;
import org.springframework.util.unit.DataSize;

/**
 * Configuration properties for Spring for Apache Kafka.
 * <p>
 * Users should refer to Kafka documentation for complete descriptions of these
 * properties.
 *
 * @author Gary Russell
 * @author Stephane Nicoll
 * @author Artem Bilan
 * @author Nakul Mishra
 * @since 1.5.0
 */
@ConfigurationProperties(prefix = "spring.kafka")
public class KafkaProperties {

	/**
	 * Comma-delimited list of host:port pairs to use for establishing the initial
	 * connections to the Kafka cluster. Applies to all components unless overridden.
	 */
	private List<String> bootstrapServers = new ArrayList<>(Collections.singletonList("localhost:9092"));

	/**
	 * ID to pass to the server when making requests. Used for server-side logging.
	 */
	private String clientId;

	/**
	 * Additional properties, common to producers and consumers, used to configure the
	 * client.
	 */
	private final Map<String, String> properties = new HashMap<>();

	private final Consumer consumer = new Consumer();

	private final Producer producer = new Producer();

	private final Admin admin = new Admin();

	private final Streams streams = new Streams();

	private final Listener listener = new Listener();

	private final Ssl ssl = new Ssl();

	private final Jaas jaas = new Jaas();

	private final Template template = new Template();

	public List<String> getBootstrapServers() {
		return this.bootstrapServers;
	}

	public void setBootstrapServers(List<String> bootstrapServers) {
		this.bootstrapServers = bootstrapServers;
	}

	public String getClientId() {
		return this.clientId;
	}

	public void setClientId(String clientId) {
		this.clientId = clientId;
	}

	public Map<String, String> getProperties() {
		return this.properties;
	}

	public Consumer getConsumer() {
		return this.consumer;
	}

	public Producer getProducer() {
		return this.producer;
	}

	public Listener getListener() {
		return this.listener;
	}

	public Admin getAdmin() {
		return this.admin;
	}

	public Streams getStreams() {
		return this.streams;
	}

	public Ssl getSsl() {
		return this.ssl;
	}

	public Jaas getJaas() {
		return this.jaas;
	}

	public Template getTemplate() {
		return this.template;
	}

	private Map<String, Object> buildCommonProperties() {
		Map<String, Object> properties = new HashMap<>();
		if (this.bootstrapServers != null) {
			properties.put(CommonClientConfigs.BOOTSTRAP_SERVERS_CONFIG, this.bootstrapServers);
		}
		if (this.clientId != null) {
			properties.put(CommonClientConfigs.CLIENT_ID_CONFIG, this.clientId);
		}
		properties.putAll(this.ssl.buildProperties());
		if (!CollectionUtils.isEmpty(this.properties)) {
			properties.putAll(this.properties);
		}
		return properties;
	}

	/**
	 * Create an initial map of consumer properties from the state of this instance.
	 * <p>
	 * This allows you to add additional properties, if necessary, and override the
	 * default kafkaConsumerFactory bean.
	 * @return the consumer properties initialized with the customizations defined on this
	 * instance
	 */
	public Map<String, Object> buildConsumerProperties() {
		Map<String, Object> properties = buildCommonProperties();
		properties.putAll(this.consumer.buildProperties());
		return properties;
	}

	/**
	 * Create an initial map of producer properties from the state of this instance.
	 * <p>
	 * This allows you to add additional properties, if necessary, and override the
	 * default kafkaProducerFactory bean.
	 * @return the producer properties initialized with the customizations defined on this
	 * instance
	 */
	public Map<String, Object> buildProducerProperties() {
		Map<String, Object> properties = buildCommonProperties();
		properties.putAll(this.producer.buildProperties());
		return properties;
	}

	/**
	 * Create an initial map of admin properties from the state of this instance.
	 * <p>
	 * This allows you to add additional properties, if necessary, and override the
	 * default kafkaAdmin bean.
	 * @return the admin properties initialized with the customizations defined on this
	 * instance
	 */
	public Map<String, Object> buildAdminProperties() {
		Map<String, Object> properties = buildCommonProperties();
		properties.putAll(this.admin.buildProperties());
		return properties;
	}

	/**
	 * Create an initial map of streams properties from the state of this instance.
	 * <p>
	 * This allows you to add additional properties, if necessary.
	 * @return the streams properties initialized with the customizations defined on this
	 * instance
	 */
	public Map<String, Object> buildStreamsProperties() {
		Map<String, Object> properties = buildCommonProperties();
		properties.putAll(this.streams.buildProperties());
		return properties;
	}

	public static class Consumer {

		private final Ssl ssl = new Ssl();

		/**
		 * Frequency with which the consumer offsets are auto-committed to Kafka if
		 * 'enable.auto.commit' is set to true.
		 */
		private Duration autoCommitInterval;

		/**
		 * What to do when there is no initial offset in Kafka or if the current offset no
		 * longer exists on the server.
		 */
		private String autoOffsetReset;

		/**
		 * Comma-delimited list of host:port pairs to use for establishing the initial
		 * connections to the Kafka cluster. Overrides the global property, for consumers.
		 */
		private List<String> bootstrapServers;

		/**
		 * ID to pass to the server when making requests. Used for server-side logging.
		 */
		private String clientId;

		/**
		 * Whether the consumer's offset is periodically committed in the background.
		 */
		private Boolean enableAutoCommit;

		/**
		 * Maximum amount of time the server blocks before answering the fetch request if
		 * there isn't sufficient data to immediately satisfy the requirement given by
		 * "fetch-min-size".
		 */
		private Duration fetchMaxWait;

		/**
		 * Minimum amount of data the server should return for a fetch request.
		 */
		private DataSize fetchMinSize;

		/**
		 * Unique string that identifies the consumer group to which this consumer
		 * belongs.
		 */
		private String groupId;

		/**
		 * Expected time between heartbeats to the consumer coordinator.
		 */
		private Duration heartbeatInterval;

		/**
		 * Deserializer class for keys.
		 */
		private Class<?> keyDeserializer = StringDeserializer.class;

		/**
		 * Deserializer class for values.
		 */
		private Class<?> valueDeserializer = StringDeserializer.class;

		/**
		 * Maximum number of records returned in a single call to poll().
		 */
		private Integer maxPollRecords;

		/**
		 * Additional consumer-specific properties used to configure the client.
		 */
		private final Map<String, String> properties = new HashMap<>();

		public Ssl getSsl() {
			return this.ssl;
		}

		public Duration getAutoCommitInterval() {
			return this.autoCommitInterval;
		}

		public void setAutoCommitInterval(Duration autoCommitInterval) {
			this.autoCommitInterval = autoCommitInterval;
		}

		public String getAutoOffsetReset() {
			return this.autoOffsetReset;
		}

		public void setAutoOffsetReset(String autoOffsetReset) {
			this.autoOffsetReset = autoOffsetReset;
		}

		public List<String> getBootstrapServers() {
			return this.bootstrapServers;
		}

		public void setBootstrapServers(List<String> bootstrapServers) {
			this.bootstrapServers = bootstrapServers;
		}

		public String getClientId() {
			return this.clientId;
		}

		public void setClientId(String clientId) {
			this.clientId = clientId;
		}

		public Boolean getEnableAutoCommit() {
			return this.enableAutoCommit;
		}

		public void setEnableAutoCommit(Boolean enableAutoCommit) {
			this.enableAutoCommit = enableAutoCommit;
		}

		public Duration getFetchMaxWait() {
			return this.fetchMaxWait;
		}

		public void setFetchMaxWait(Duration fetchMaxWait) {
			this.fetchMaxWait = fetchMaxWait;
		}

		public DataSize getFetchMinSize() {
			return this.fetchMinSize;
		}

		public void setFetchMinSize(DataSize fetchMinSize) {
			this.fetchMinSize = fetchMinSize;
		}

		public String getGroupId() {
			return this.groupId;
		}

		public void setGroupId(String groupId) {
			this.groupId = groupId;
		}

		public Duration getHeartbeatInterval() {
			return this.heartbeatInterval;
		}

		public void setHeartbeatInterval(Duration heartbeatInterval) {
			this.heartbeatInterval = heartbeatInterval;
		}

		public Class<?> getKeyDeserializer() {
			return this.keyDeserializer;
		}

		public void setKeyDeserializer(Class<?> keyDeserializer) {
			this.keyDeserializer = keyDeserializer;
		}

		public Class<?> getValueDeserializer() {
			return this.valueDeserializer;
		}

		public void setValueDeserializer(Class<?> valueDeserializer) {
			this.valueDeserializer = valueDeserializer;
		}

		public Integer getMaxPollRecords() {
			return this.maxPollRecords;
		}

		public void setMaxPollRecords(Integer maxPollRecords) {
			this.maxPollRecords = maxPollRecords;
		}

		public Map<String, String> getProperties() {
			return this.properties;
		}

		public Map<String, Object> buildProperties() {
			Properties properties = new Properties();
			PropertyMapper map = PropertyMapper.get().alwaysApplyingWhenNonNull();
			map.from(this::getAutoCommitInterval).asInt(Duration::toMillis)
					.to(properties.in(ConsumerConfig.AUTO_COMMIT_INTERVAL_MS_CONFIG));
			map.from(this::getAutoOffsetReset).to(properties.in(ConsumerConfig.AUTO_OFFSET_RESET_CONFIG));
			map.from(this::getBootstrapServers).to(properties.in(ConsumerConfig.BOOTSTRAP_SERVERS_CONFIG));
			map.from(this::getClientId).to(properties.in(ConsumerConfig.CLIENT_ID_CONFIG));
			map.from(this::getEnableAutoCommit).to(properties.in(ConsumerConfig.ENABLE_AUTO_COMMIT_CONFIG));
			map.from(this::getFetchMaxWait).asInt(Duration::toMillis)
					.to(properties.in(ConsumerConfig.FETCH_MAX_WAIT_MS_CONFIG));
			map.from(this::getFetchMinSize).asInt(DataSize::toBytes)
					.to(properties.in(ConsumerConfig.FETCH_MIN_BYTES_CONFIG));
			map.from(this::getGroupId).to(properties.in(ConsumerConfig.GROUP_ID_CONFIG));
			map.from(this::getHeartbeatInterval).asInt(Duration::toMillis)
					.to(properties.in(ConsumerConfig.HEARTBEAT_INTERVAL_MS_CONFIG));
			map.from(this::getKeyDeserializer).to(properties.in(ConsumerConfig.KEY_DESERIALIZER_CLASS_CONFIG));
			map.from(this::getValueDeserializer).to(properties.in(ConsumerConfig.VALUE_DESERIALIZER_CLASS_CONFIG));
			map.from(this::getMaxPollRecords).to(properties.in(ConsumerConfig.MAX_POLL_RECORDS_CONFIG));
			return properties.with(this.ssl, this.properties);
		}

	}

	public static class Producer {

		private final Ssl ssl = new Ssl();

		/**
		 * Number of acknowledgments the producer requires the leader to have received
		 * before considering a request complete.
		 */
		private String acks;

		/**
		 * Default batch size. A small batch size will make batching less common and may
		 * reduce throughput (a batch size of zero disables batching entirely).
		 */
		private DataSize batchSize;

		/**
		 * Comma-delimited list of host:port pairs to use for establishing the initial
		 * connections to the Kafka cluster. Overrides the global property, for producers.
		 */
		private List<String> bootstrapServers;

		/**
		 * Total memory size the producer can use to buffer records waiting to be sent to
		 * the server.
		 */
		private DataSize bufferMemory;

		/**
		 * ID to pass to the server when making requests. Used for server-side logging.
		 */
		private String clientId;

		/**
		 * Compression type for all data generated by the producer.
		 */
		private String compressionType;

		/**
		 * Serializer class for keys.
		 */
		private Class<?> keySerializer = StringSerializer.class;

		/**
		 * Serializer class for values.
		 */
		private Class<?> valueSerializer = StringSerializer.class;

		/**
		 * When greater than zero, enables retrying of failed sends.
		 */
		private Integer retries;

		/**
		 * When non empty, enables transaction support for producer.
		 */
		private String transactionIdPrefix;

		/**
		 * Additional producer-specific properties used to configure the client.
		 */
		private final Map<String, String> properties = new HashMap<>();

		public Ssl getSsl() {
			return this.ssl;
		}

		public String getAcks() {
			return this.acks;
		}

		public void setAcks(String acks) {
			this.acks = acks;
		}

		public DataSize getBatchSize() {
			return this.batchSize;
		}

		public void setBatchSize(DataSize batchSize) {
			this.batchSize = batchSize;
		}

		public List<String> getBootstrapServers() {
			return this.bootstrapServers;
		}

		public void setBootstrapServers(List<String> bootstrapServers) {
			this.bootstrapServers = bootstrapServers;
		}

		public DataSize getBufferMemory() {
			return this.bufferMemory;
		}

		public void setBufferMemory(DataSize bufferMemory) {
			this.bufferMemory = bufferMemory;
		}

		public String getClientId() {
			return this.clientId;
		}

		public void setClientId(String clientId) {
			this.clientId = clientId;
		}

		public String getCompressionType() {
			return this.compressionType;
		}

		public void setCompressionType(String compressionType) {
			this.compressionType = compressionType;
		}

		public Class<?> getKeySerializer() {
			return this.keySerializer;
		}

		public void setKeySerializer(Class<?> keySerializer) {
			this.keySerializer = keySerializer;
		}

		public Class<?> getValueSerializer() {
			return this.valueSerializer;
		}

		public void setValueSerializer(Class<?> valueSerializer) {
			this.valueSerializer = valueSerializer;
		}

		public Integer getRetries() {
			return this.retries;
		}

		public void setRetries(Integer retries) {
			this.retries = retries;
		}

		public String getTransactionIdPrefix() {
			return this.transactionIdPrefix;
		}

		public void setTransactionIdPrefix(String transactionIdPrefix) {
			this.transactionIdPrefix = transactionIdPrefix;
		}

		public Map<String, String> getProperties() {
			return this.properties;
		}

		public Map<String, Object> buildProperties() {
			Properties properties = new Properties();
			PropertyMapper map = PropertyMapper.get().alwaysApplyingWhenNonNull();
			map.from(this::getAcks).to(properties.in(ProducerConfig.ACKS_CONFIG));
			map.from(this::getBatchSize).asInt(DataSize::toBytes).to(properties.in(ProducerConfig.BATCH_SIZE_CONFIG));
			map.from(this::getBootstrapServers).to(properties.in(ProducerConfig.BOOTSTRAP_SERVERS_CONFIG));
			map.from(this::getBufferMemory).as(DataSize::toBytes)
					.to(properties.in(ProducerConfig.BUFFER_MEMORY_CONFIG));
			map.from(this::getClientId).to(properties.in(ProducerConfig.CLIENT_ID_CONFIG));
			map.from(this::getCompressionType).to(properties.in(ProducerConfig.COMPRESSION_TYPE_CONFIG));
			map.from(this::getKeySerializer).to(properties.in(ProducerConfig.KEY_SERIALIZER_CLASS_CONFIG));
			map.from(this::getRetries).to(properties.in(ProducerConfig.RETRIES_CONFIG));
			map.from(this::getValueSerializer).to(properties.in(ProducerConfig.VALUE_SERIALIZER_CLASS_CONFIG));
			return properties.with(this.ssl, this.properties);
		}

	}

	public static class Admin {

		private final Ssl ssl = new Ssl();

		/**
		 * ID to pass to the server when making requests. Used for server-side logging.
		 */
		private String clientId;

		/**
		 * Additional admin-specific properties used to configure the client.
		 */
		private final Map<String, String> properties = new HashMap<>();

		/**
		 * Whether to fail fast if the broker is not available on startup.
		 */
		private boolean failFast;

		public Ssl getSsl() {
			return this.ssl;
		}

		public String getClientId() {
			return this.clientId;
		}

		public void setClientId(String clientId) {
			this.clientId = clientId;
		}

		public boolean isFailFast() {
			return this.failFast;
		}

		public void setFailFast(boolean failFast) {
			this.failFast = failFast;
		}

		public Map<String, String> getProperties() {
			return this.properties;
		}

		public Map<String, Object> buildProperties() {
			Properties properties = new Properties();
			PropertyMapper map = PropertyMapper.get().alwaysApplyingWhenNonNull();
			map.from(this::getClientId).to(properties.in(ProducerConfig.CLIENT_ID_CONFIG));
			return properties.with(this.ssl, this.properties);
		}

	}

	/**
	 * High (and some medium) priority Streams properties and a general properties bucket.
	 */
	public static class Streams {

		private final Ssl ssl = new Ssl();

		/**
		 * Kafka streams application.id property; default spring.application.name.
		 */
		private String applicationId;

		/**
		 * Whether or not to auto-start the streams factory bean.
		 */
		private boolean autoStartup = true;

		/**
		 * Comma-delimited list of host:port pairs to use for establishing the initial
		 * connections to the Kafka cluster. Overrides the global property, for streams.
		 */
		private List<String> bootstrapServers;

		/**
		 * Maximum memory size to be used for buffering across all threads.
		 */
		private DataSize cacheMaxSizeBuffering;

		/**
		 * ID to pass to the server when making requests. Used for server-side logging.
		 */
		private String clientId;

		/**
		 * The replication factor for change log topics and repartition topics created by
		 * the stream processing application.
		 */
		private Integer replicationFactor;

		/**
		 * Directory location for the state store.
		 */
		private String stateDir;

		/**
		 * Additional Kafka properties used to configure the streams.
		 */
		private final Map<String, String> properties = new HashMap<>();

		public Ssl getSsl() {
			return this.ssl;
		}

		public String getApplicationId() {
			return this.applicationId;
		}

		public void setApplicationId(String applicationId) {
			this.applicationId = applicationId;
		}

		public boolean isAutoStartup() {
			return this.autoStartup;
		}

		public void setAutoStartup(boolean autoStartup) {
			this.autoStartup = autoStartup;
		}

		public List<String> getBootstrapServers() {
			return this.bootstrapServers;
		}

		public void setBootstrapServers(List<String> bootstrapServers) {
			this.bootstrapServers = bootstrapServers;
		}

<<<<<<< HEAD
=======
		@DeprecatedConfigurationProperty(replacement = "spring.kafka.streams.cache-max-size-buffering")
		@Deprecated
		public Integer getCacheMaxBytesBuffering() {
			return (this.cacheMaxSizeBuffering != null) ? (int) this.cacheMaxSizeBuffering.toBytes() : null;
		}

		@Deprecated
		public void setCacheMaxBytesBuffering(Integer cacheMaxBytesBuffering) {
			DataSize cacheMaxSizeBuffering = (cacheMaxBytesBuffering != null) ? DataSize.ofBytes(cacheMaxBytesBuffering)
					: null;
			setCacheMaxSizeBuffering(cacheMaxSizeBuffering);
		}

>>>>>>> 24925c3d
		public DataSize getCacheMaxSizeBuffering() {
			return this.cacheMaxSizeBuffering;
		}

		public void setCacheMaxSizeBuffering(DataSize cacheMaxSizeBuffering) {
			this.cacheMaxSizeBuffering = cacheMaxSizeBuffering;
		}

		public String getClientId() {
			return this.clientId;
		}

		public void setClientId(String clientId) {
			this.clientId = clientId;
		}

		public Integer getReplicationFactor() {
			return this.replicationFactor;
		}

		public void setReplicationFactor(Integer replicationFactor) {
			this.replicationFactor = replicationFactor;
		}

		public String getStateDir() {
			return this.stateDir;
		}

		public void setStateDir(String stateDir) {
			this.stateDir = stateDir;
		}

		public Map<String, String> getProperties() {
			return this.properties;
		}

		public Map<String, Object> buildProperties() {
			Properties properties = new Properties();
			PropertyMapper map = PropertyMapper.get().alwaysApplyingWhenNonNull();
			map.from(this::getApplicationId).to(properties.in("application.id"));
			map.from(this::getBootstrapServers).to(properties.in(CommonClientConfigs.BOOTSTRAP_SERVERS_CONFIG));
			map.from(this::getCacheMaxSizeBuffering).asInt(DataSize::toBytes)
					.to(properties.in("cache.max.bytes.buffering"));
			map.from(this::getClientId).to(properties.in(CommonClientConfigs.CLIENT_ID_CONFIG));
			map.from(this::getReplicationFactor).to(properties.in("replication.factor"));
			map.from(this::getStateDir).to(properties.in("state.dir"));
			return properties.with(this.ssl, this.properties);
		}

	}

	public static class Template {

		/**
		 * Default topic to which messages are sent.
		 */
		private String defaultTopic;

		public String getDefaultTopic() {
			return this.defaultTopic;
		}

		public void setDefaultTopic(String defaultTopic) {
			this.defaultTopic = defaultTopic;
		}

	}

	public static class Listener {

		public enum Type {

			/**
			 * Invokes the endpoint with one ConsumerRecord at a time.
			 */
			SINGLE,

			/**
			 * Invokes the endpoint with a batch of ConsumerRecords.
			 */
			BATCH

		}

		/**
		 * Listener type.
		 */
		private Type type = Type.SINGLE;

		/**
		 * Listener AckMode. See the spring-kafka documentation.
		 */
		private AckMode ackMode;

		/**
		 * Prefix for the listener's consumer client.id property.
		 */
		private String clientId;

		/**
		 * Number of threads to run in the listener containers.
		 */
		private Integer concurrency;

		/**
		 * Timeout to use when polling the consumer.
		 */
		private Duration pollTimeout;

		/**
		 * Multiplier applied to "pollTimeout" to determine if a consumer is
		 * non-responsive.
		 */
		private Float noPollThreshold;

		/**
		 * Number of records between offset commits when ackMode is "COUNT" or
		 * "COUNT_TIME".
		 */
		private Integer ackCount;

		/**
		 * Time between offset commits when ackMode is "TIME" or "COUNT_TIME".
		 */
		private Duration ackTime;

		/**
		 * Time between publishing idle consumer events (no data received).
		 */
		private Duration idleEventInterval;

		/**
		 * Time between checks for non-responsive consumers. If a duration suffix is not
		 * specified, seconds will be used.
		 */
		@DurationUnit(ChronoUnit.SECONDS)
		private Duration monitorInterval;

		/**
		 * Whether to log the container configuration during initialization (INFO level).
		 */
		private Boolean logContainerConfig;

		/**
		 * Whether the container should fail to start if at least one of the configured
		 * topics are not present on the broker.
		 */
		private boolean missingTopicsFatal = true;

		public Type getType() {
			return this.type;
		}

		public void setType(Type type) {
			this.type = type;
		}

		public AckMode getAckMode() {
			return this.ackMode;
		}

		public void setAckMode(AckMode ackMode) {
			this.ackMode = ackMode;
		}

		public String getClientId() {
			return this.clientId;
		}

		public void setClientId(String clientId) {
			this.clientId = clientId;
		}

		public Integer getConcurrency() {
			return this.concurrency;
		}

		public void setConcurrency(Integer concurrency) {
			this.concurrency = concurrency;
		}

		public Duration getPollTimeout() {
			return this.pollTimeout;
		}

		public void setPollTimeout(Duration pollTimeout) {
			this.pollTimeout = pollTimeout;
		}

		public Float getNoPollThreshold() {
			return this.noPollThreshold;
		}

		public void setNoPollThreshold(Float noPollThreshold) {
			this.noPollThreshold = noPollThreshold;
		}

		public Integer getAckCount() {
			return this.ackCount;
		}

		public void setAckCount(Integer ackCount) {
			this.ackCount = ackCount;
		}

		public Duration getAckTime() {
			return this.ackTime;
		}

		public void setAckTime(Duration ackTime) {
			this.ackTime = ackTime;
		}

		public Duration getIdleEventInterval() {
			return this.idleEventInterval;
		}

		public void setIdleEventInterval(Duration idleEventInterval) {
			this.idleEventInterval = idleEventInterval;
		}

		public Duration getMonitorInterval() {
			return this.monitorInterval;
		}

		public void setMonitorInterval(Duration monitorInterval) {
			this.monitorInterval = monitorInterval;
		}

		public Boolean getLogContainerConfig() {
			return this.logContainerConfig;
		}

		public void setLogContainerConfig(Boolean logContainerConfig) {
			this.logContainerConfig = logContainerConfig;
		}

		public boolean isMissingTopicsFatal() {
			return this.missingTopicsFatal;
		}

		public void setMissingTopicsFatal(boolean missingTopicsFatal) {
			this.missingTopicsFatal = missingTopicsFatal;
		}

	}

	public static class Ssl {

		/**
		 * Password of the private key in the key store file.
		 */
		private String keyPassword;

		/**
		 * Location of the key store file.
		 */
		private Resource keyStoreLocation;

		/**
		 * Store password for the key store file.
		 */
		private String keyStorePassword;

		/**
		 * Type of the key store.
		 */
		private String keyStoreType;

		/**
		 * Location of the trust store file.
		 */
		private Resource trustStoreLocation;

		/**
		 * Store password for the trust store file.
		 */
		private String trustStorePassword;

		/**
		 * Type of the trust store.
		 */
		private String trustStoreType;

		/**
		 * SSL protocol to use.
		 */
		private String protocol;

		public String getKeyPassword() {
			return this.keyPassword;
		}

		public void setKeyPassword(String keyPassword) {
			this.keyPassword = keyPassword;
		}

		public Resource getKeyStoreLocation() {
			return this.keyStoreLocation;
		}

		public void setKeyStoreLocation(Resource keyStoreLocation) {
			this.keyStoreLocation = keyStoreLocation;
		}

		public String getKeyStorePassword() {
			return this.keyStorePassword;
		}

		public void setKeyStorePassword(String keyStorePassword) {
			this.keyStorePassword = keyStorePassword;
		}

		public String getKeyStoreType() {
			return this.keyStoreType;
		}

		public void setKeyStoreType(String keyStoreType) {
			this.keyStoreType = keyStoreType;
		}

		public Resource getTrustStoreLocation() {
			return this.trustStoreLocation;
		}

		public void setTrustStoreLocation(Resource trustStoreLocation) {
			this.trustStoreLocation = trustStoreLocation;
		}

		public String getTrustStorePassword() {
			return this.trustStorePassword;
		}

		public void setTrustStorePassword(String trustStorePassword) {
			this.trustStorePassword = trustStorePassword;
		}

		public String getTrustStoreType() {
			return this.trustStoreType;
		}

		public void setTrustStoreType(String trustStoreType) {
			this.trustStoreType = trustStoreType;
		}

		public String getProtocol() {
			return this.protocol;
		}

		public void setProtocol(String protocol) {
			this.protocol = protocol;
		}

		public Map<String, Object> buildProperties() {
			Properties properties = new Properties();
			PropertyMapper map = PropertyMapper.get().alwaysApplyingWhenNonNull();
			map.from(this::getKeyPassword).to(properties.in(SslConfigs.SSL_KEY_PASSWORD_CONFIG));
			map.from(this::getKeyStoreLocation).as(this::resourceToPath)
					.to(properties.in(SslConfigs.SSL_KEYSTORE_LOCATION_CONFIG));
			map.from(this::getKeyStorePassword).to(properties.in(SslConfigs.SSL_KEYSTORE_PASSWORD_CONFIG));
			map.from(this::getKeyStoreType).to(properties.in(SslConfigs.SSL_KEYSTORE_TYPE_CONFIG));
			map.from(this::getTrustStoreLocation).as(this::resourceToPath)
					.to(properties.in(SslConfigs.SSL_TRUSTSTORE_LOCATION_CONFIG));
			map.from(this::getTrustStorePassword).to(properties.in(SslConfigs.SSL_TRUSTSTORE_PASSWORD_CONFIG));
			map.from(this::getTrustStoreType).to(properties.in(SslConfigs.SSL_TRUSTSTORE_TYPE_CONFIG));
			map.from(this::getProtocol).to(properties.in(SslConfigs.SSL_PROTOCOL_CONFIG));
			return properties;
		}

		private String resourceToPath(Resource resource) {
			try {
				return resource.getFile().getAbsolutePath();
			}
			catch (IOException ex) {
				throw new IllegalStateException("Resource '" + resource + "' must be on a file system", ex);
			}
		}

	}

	public static class Jaas {

		/**
		 * Whether to enable JAAS configuration.
		 */
		private boolean enabled;

		/**
		 * Login module.
		 */
		private String loginModule = "com.sun.security.auth.module.Krb5LoginModule";

		/**
		 * Control flag for login configuration.
		 */
		private KafkaJaasLoginModuleInitializer.ControlFlag controlFlag = KafkaJaasLoginModuleInitializer.ControlFlag.REQUIRED;

		/**
		 * Additional JAAS options.
		 */
		private final Map<String, String> options = new HashMap<>();

		public boolean isEnabled() {
			return this.enabled;
		}

		public void setEnabled(boolean enabled) {
			this.enabled = enabled;
		}

		public String getLoginModule() {
			return this.loginModule;
		}

		public void setLoginModule(String loginModule) {
			this.loginModule = loginModule;
		}

		public KafkaJaasLoginModuleInitializer.ControlFlag getControlFlag() {
			return this.controlFlag;
		}

		public void setControlFlag(KafkaJaasLoginModuleInitializer.ControlFlag controlFlag) {
			this.controlFlag = controlFlag;
		}

		public Map<String, String> getOptions() {
			return this.options;
		}

		public void setOptions(Map<String, String> options) {
			if (options != null) {
				this.options.putAll(options);
			}
		}

	}

	@SuppressWarnings("serial")
	private static class Properties extends HashMap<String, Object> {

		public <V> java.util.function.Consumer<V> in(String key) {
			return (value) -> put(key, value);
		}

		public Properties with(Ssl ssl, Map<String, String> properties) {
			putAll(ssl.buildProperties());
			putAll(properties);
			return this;
		}

	}

}<|MERGE_RESOLUTION|>--- conflicted
+++ resolved
@@ -712,22 +712,6 @@
 			this.bootstrapServers = bootstrapServers;
 		}
 
-<<<<<<< HEAD
-=======
-		@DeprecatedConfigurationProperty(replacement = "spring.kafka.streams.cache-max-size-buffering")
-		@Deprecated
-		public Integer getCacheMaxBytesBuffering() {
-			return (this.cacheMaxSizeBuffering != null) ? (int) this.cacheMaxSizeBuffering.toBytes() : null;
-		}
-
-		@Deprecated
-		public void setCacheMaxBytesBuffering(Integer cacheMaxBytesBuffering) {
-			DataSize cacheMaxSizeBuffering = (cacheMaxBytesBuffering != null) ? DataSize.ofBytes(cacheMaxBytesBuffering)
-					: null;
-			setCacheMaxSizeBuffering(cacheMaxSizeBuffering);
-		}
-
->>>>>>> 24925c3d
 		public DataSize getCacheMaxSizeBuffering() {
 			return this.cacheMaxSizeBuffering;
 		}
