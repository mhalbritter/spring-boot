--- conflicted
+++ resolved
@@ -131,11 +131,8 @@
 						.contains("The elements [example.foo[0]] were left unbound"));
 	}
 
-<<<<<<< HEAD
-	static class Example {
-=======
-	@Test
-	public void bindWhenUsingNoUnboundElementsHandlerShouldBindIfUnboundNestedCollectionProperties() {
+	@Test
+	void bindWhenUsingNoUnboundElementsHandlerShouldBindIfUnboundNestedCollectionProperties() {
 		MockConfigurationPropertySource source1 = new MockConfigurationPropertySource();
 		source1.put("example.nested[0].string-value", "bar");
 		MockConfigurationPropertySource source2 = new MockConfigurationPropertySource();
@@ -153,7 +150,7 @@
 	}
 
 	@Test
-	public void bindWhenUsingNoUnboundElementsHandlerAndUnboundCollectionElementsWithInvalidPropertyShouldThrowException() {
+	void bindWhenUsingNoUnboundElementsHandlerAndUnboundCollectionElementsWithInvalidPropertyShouldThrowException() {
 		MockConfigurationPropertySource source1 = new MockConfigurationPropertySource();
 		source1.put("example.nested[0].string-value", "bar");
 		MockConfigurationPropertySource source2 = new MockConfigurationPropertySource();
@@ -170,8 +167,7 @@
 						.contains("The elements [example.nested[1].invalid] were left unbound"));
 	}
 
-	public static class Example {
->>>>>>> 09571686
+	static class Example {
 
 		private String foo;
 
@@ -199,15 +195,15 @@
 
 	}
 
-	public static class ExampleWithNestedList {
+	static class ExampleWithNestedList {
 
 		private List<Nested> nested;
 
-		public List<Nested> getNested() {
+		List<Nested> getNested() {
 			return this.nested;
 		}
 
-		public void setNested(List<Nested> nested) {
+		void setNested(List<Nested> nested) {
 			this.nested = nested;
 		}
 
@@ -221,27 +217,27 @@
 
 		private OtherNested otherNested;
 
-		public String getStringValue() {
+		String getStringValue() {
 			return this.stringValue;
 		}
 
-		public void setStringValue(String value) {
+		void setStringValue(String value) {
 			this.stringValue = value;
 		}
 
-		public Integer getIntValue() {
+		Integer getIntValue() {
 			return this.intValue;
 		}
 
-		public void setIntValue(Integer intValue) {
+		void setIntValue(Integer intValue) {
 			this.intValue = intValue;
 		}
 
-		public OtherNested getOtherNested() {
+		OtherNested getOtherNested() {
 			return this.otherNested;
 		}
 
-		public void setOtherNested(OtherNested otherNested) {
+		void setOtherNested(OtherNested otherNested) {
 			this.otherNested = otherNested;
 		}
 
@@ -251,11 +247,11 @@
 
 		private String baz;
 
-		public String getBaz() {
+		String getBaz() {
 			return this.baz;
 		}
 
-		public void setBaz(String baz) {
+		void setBaz(String baz) {
 			this.baz = baz;
 		}
 
