/*
 * Copyright 2012-2024 the original author or authors.
 *
 * Licensed under the Apache License, Version 2.0 (the "License");
 * you may not use this file except in compliance with the License.
 * You may obtain a copy of the License at
 *
 *      https://www.apache.org/licenses/LICENSE-2.0
 *
 * Unless required by applicable law or agreed to in writing, software
 * distributed under the License is distributed on an "AS IS" BASIS,
 * WITHOUT WARRANTIES OR CONDITIONS OF ANY KIND, either express or implied.
 * See the License for the specific language governing permissions and
 * limitations under the License.
 */

package org.springframework.boot.web.reactive.error;

import java.io.PrintWriter;
import java.io.StringWriter;
import java.util.Date;
import java.util.LinkedHashMap;
import java.util.List;
import java.util.Map;
import java.util.Optional;

import org.springframework.boot.web.error.ErrorAttributeOptions;
import org.springframework.boot.web.error.ErrorAttributeOptions.Include;
import org.springframework.core.annotation.MergedAnnotation;
import org.springframework.core.annotation.MergedAnnotations;
import org.springframework.core.annotation.MergedAnnotations.SearchStrategy;
import org.springframework.http.HttpStatus;
import org.springframework.util.StringUtils;
import org.springframework.validation.BindingResult;
import org.springframework.validation.ObjectError;
import org.springframework.validation.method.MethodValidationResult;
import org.springframework.web.bind.annotation.ResponseStatus;
import org.springframework.web.reactive.function.server.ServerRequest;
import org.springframework.web.server.ResponseStatusException;
import org.springframework.web.server.ServerWebExchange;

/**
 * Default implementation of {@link ErrorAttributes}. Provides the following attributes
 * when possible:
 * <ul>
 * <li>timestamp - The time that the errors were extracted</li>
 * <li>status - The status code</li>
 * <li>error - The error reason</li>
 * <li>exception - The class name of the root exception (if configured)</li>
 * <li>message - The exception message (if configured)</li>
 * <li>errors - Any {@link ObjectError}s from a {@link BindingResult} or
 * {@link MethodValidationResult} exception (if configured)</li>
 * <li>trace - The exception stack trace (if configured)</li>
 * <li>path - The URL path when the exception was raised</li>
 * <li>requestId - Unique ID associated with the current request</li>
 * </ul>
 *
 * @author Brian Clozel
 * @author Stephane Nicoll
 * @author Michele Mancioppi
 * @author Scott Frederick
<<<<<<< HEAD
 * @author Moritz Halbritter
=======
 * @author Yanming Zhou
>>>>>>> 1f06aa2e
 * @since 2.0.0
 * @see ErrorAttributes
 */
public class DefaultErrorAttributes implements ErrorAttributes {

	private static final String ERROR_INTERNAL_ATTRIBUTE = DefaultErrorAttributes.class.getName() + ".ERROR";

	@Override
	public Map<String, Object> getErrorAttributes(ServerRequest request, ErrorAttributeOptions options) {
		Map<String, Object> errorAttributes = getErrorAttributes(request, options.isIncluded(Include.STACK_TRACE));
		if (!options.isIncluded(Include.EXCEPTION)) {
			errorAttributes.remove("exception");
		}
		if (!options.isIncluded(Include.STACK_TRACE)) {
			errorAttributes.remove("trace");
		}
		if (!options.isIncluded(Include.MESSAGE) && errorAttributes.get("message") != null) {
			errorAttributes.remove("message");
		}
		if (!options.isIncluded(Include.BINDING_ERRORS)) {
			errorAttributes.remove("errors");
		}
		if (!options.isIncluded(Include.PATH)) {
			errorAttributes.remove("path");
		}
		return errorAttributes;
	}

	private Map<String, Object> getErrorAttributes(ServerRequest request, boolean includeStackTrace) {
		Map<String, Object> errorAttributes = new LinkedHashMap<>();
		errorAttributes.put("timestamp", new Date());
		errorAttributes.put("path", request.requestPath().value());
		Throwable error = getError(request);
		MergedAnnotation<ResponseStatus> responseStatusAnnotation = MergedAnnotations
			.from(error.getClass(), SearchStrategy.TYPE_HIERARCHY)
			.get(ResponseStatus.class);
		HttpStatus errorStatus = determineHttpStatus(error, responseStatusAnnotation);
		errorAttributes.put("status", errorStatus.value());
		errorAttributes.put("error", errorStatus.getReasonPhrase());
		errorAttributes.put("requestId", request.exchange().getRequest().getId());
		handleException(errorAttributes, error, responseStatusAnnotation, includeStackTrace);
		return errorAttributes;
	}

	private HttpStatus determineHttpStatus(Throwable error, MergedAnnotation<ResponseStatus> responseStatusAnnotation) {
		if (error instanceof ResponseStatusException responseStatusException) {
			HttpStatus httpStatus = HttpStatus.resolve(responseStatusException.getStatusCode().value());
			if (httpStatus != null) {
				return httpStatus;
			}
		}
		return responseStatusAnnotation.getValue("code", HttpStatus.class).orElse(HttpStatus.INTERNAL_SERVER_ERROR);
	}

	private void addStackTrace(Map<String, Object> errorAttributes, Throwable error) {
		StringWriter stackTrace = new StringWriter();
		error.printStackTrace(new PrintWriter(stackTrace));
		stackTrace.flush();
		errorAttributes.put("trace", stackTrace.toString());
	}

	private void handleException(Map<String, Object> errorAttributes, Throwable error,
			MergedAnnotation<ResponseStatus> responseStatusAnnotation, boolean includeStackTrace) {
		Throwable exception;
		if (error instanceof BindingResult bindingResult) {
			errorAttributes.put("message", error.getMessage());
			errorAttributes.put("errors", bindingResult.getAllErrors());
			exception = error;
		}
		else if (error instanceof MethodValidationResult methodValidationResult) {
			addMessageAndErrorsFromMethodValidationResult(errorAttributes, methodValidationResult);
			exception = error;
		}
		else if (error instanceof ResponseStatusException responseStatusException) {
			errorAttributes.put("message", responseStatusException.getReason());
			exception = (responseStatusException.getCause() != null) ? responseStatusException.getCause() : error;
		}
		else {
			exception = error;
			String reason = responseStatusAnnotation.getValue("reason", String.class).orElse("");
			String message = StringUtils.hasText(reason) ? reason : error.getMessage();
			errorAttributes.put("message", (message != null) ? message : "");
		}
		errorAttributes.put("exception", exception.getClass().getName());
		if (includeStackTrace) {
			addStackTrace(errorAttributes, exception);
		}
	}

	private void addMessageAndErrorsFromMethodValidationResult(Map<String, Object> errorAttributes,
			MethodValidationResult result) {
		List<ObjectError> errors = result.getAllErrors()
			.stream()
			.filter(ObjectError.class::isInstance)
			.map(ObjectError.class::cast)
			.toList();
		errorAttributes.put("message",
				"Validation failed for method='" + result.getMethod() + "'. Error count: " + errors.size());
		errorAttributes.put("errors", errors);
	}

	@Override
	public Throwable getError(ServerRequest request) {
		Optional<Object> error = request.attribute(ERROR_INTERNAL_ATTRIBUTE);
		return (Throwable) error
			.orElseThrow(() -> new IllegalStateException("Missing exception attribute in ServerWebExchange"));
	}

	@Override
	public void storeErrorInformation(Throwable error, ServerWebExchange exchange) {
		exchange.getAttributes().putIfAbsent(ERROR_INTERNAL_ATTRIBUTE, error);
	}

}<|MERGE_RESOLUTION|>--- conflicted
+++ resolved
@@ -59,11 +59,8 @@
  * @author Stephane Nicoll
  * @author Michele Mancioppi
  * @author Scott Frederick
-<<<<<<< HEAD
  * @author Moritz Halbritter
-=======
  * @author Yanming Zhou
->>>>>>> 1f06aa2e
  * @since 2.0.0
  * @see ErrorAttributes
  */
