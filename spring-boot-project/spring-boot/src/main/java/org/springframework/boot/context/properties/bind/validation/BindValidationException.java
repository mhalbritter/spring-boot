/*
 * Copyright 2012-2019 the original author or authors.
 *
 * Licensed under the Apache License, Version 2.0 (the "License");
 * you may not use this file except in compliance with the License.
 * You may obtain a copy of the License at
 *
 *      https://www.apache.org/licenses/LICENSE-2.0
 *
 * Unless required by applicable law or agreed to in writing, software
 * distributed under the License is distributed on an "AS IS" BASIS,
 * WITHOUT WARRANTIES OR CONDITIONS OF ANY KIND, either express or implied.
 * See the License for the specific language governing permissions and
 * limitations under the License.
 */

package org.springframework.boot.context.properties.bind.validation;

import org.springframework.util.Assert;

/**
 * Error thrown when validation fails during a bind operation.
 *
 * @author Phillip Webb
 * @author Madhura Bhave
 * @since 2.0.0
 * @see ValidationErrors
 * @see ValidationBindHandler
 */
public class BindValidationException extends RuntimeException {

	private final ValidationErrors validationErrors;

	BindValidationException(ValidationErrors validationErrors) {
		super(getMessage(validationErrors));
		Assert.notNull(validationErrors, "ValidationErrors must not be null");
		this.validationErrors = validationErrors;
	}

	/**
	 * Return the validation errors that caused the exception.
	 * @return the validationErrors the validation errors
	 */
	public ValidationErrors getValidationErrors() {
		return this.validationErrors;
	}

	private static String getMessage(ValidationErrors errors) {
		StringBuilder message = new StringBuilder("Binding validation errors");
		if (errors != null) {
<<<<<<< HEAD
			message.append(" on ").append(errors.getName());
			errors.getAllErrors().forEach(
					(error) -> message.append(String.format("%n   - %s", error)));
=======
			message.append(" on " + errors.getName());
			errors.getAllErrors().forEach((error) -> message.append(String.format("%n   - %s", error)));
>>>>>>> 24925c3d
		}
		return message.toString();
	}

}<|MERGE_RESOLUTION|>--- conflicted
+++ resolved
@@ -48,14 +48,8 @@
 	private static String getMessage(ValidationErrors errors) {
 		StringBuilder message = new StringBuilder("Binding validation errors");
 		if (errors != null) {
-<<<<<<< HEAD
 			message.append(" on ").append(errors.getName());
-			errors.getAllErrors().forEach(
-					(error) -> message.append(String.format("%n   - %s", error)));
-=======
-			message.append(" on " + errors.getName());
 			errors.getAllErrors().forEach((error) -> message.append(String.format("%n   - %s", error)));
->>>>>>> 24925c3d
 		}
 		return message.toString();
 	}
