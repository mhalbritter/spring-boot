/*
<<<<<<< HEAD
 * Copyright 2012-2022 the original author or authors.
=======
 * Copyright 2012-2023 the original author or authors.
>>>>>>> df5898a1
 *
 * Licensed under the Apache License, Version 2.0 (the "License");
 * you may not use this file except in compliance with the License.
 * You may obtain a copy of the License at
 *
 *      https://www.apache.org/licenses/LICENSE-2.0
 *
 * Unless required by applicable law or agreed to in writing, software
 * distributed under the License is distributed on an "AS IS" BASIS,
 * WITHOUT WARRANTIES OR CONDITIONS OF ANY KIND, either express or implied.
 * See the License for the specific language governing permissions and
 * limitations under the License.
 */

package org.springframework.boot.context.properties;

import java.util.Arrays;
import java.util.Set;
import java.util.stream.Collectors;

import org.springframework.beans.factory.config.BeanDefinition;
import org.springframework.beans.factory.support.BeanDefinitionBuilder;
import org.springframework.beans.factory.support.BeanDefinitionRegistry;
import org.springframework.boot.validation.beanvalidation.MethodValidationExcludeFilter;
import org.springframework.context.annotation.ImportBeanDefinitionRegistrar;
import org.springframework.core.Conventions;
import org.springframework.core.annotation.MergedAnnotation;
import org.springframework.core.type.AnnotationMetadata;

/**
 * {@link ImportBeanDefinitionRegistrar} for
 * {@link EnableConfigurationProperties @EnableConfigurationProperties}.
 *
 * @author Phillip Webb
 * @author Andy Wilkinson
 */
class EnableConfigurationPropertiesRegistrar implements ImportBeanDefinitionRegistrar {

	private static final String METHOD_VALIDATION_EXCLUDE_FILTER_BEAN_NAME = Conventions
		.getQualifiedAttributeName(EnableConfigurationPropertiesRegistrar.class, "methodValidationExcludeFilter");

	@Override
	public void registerBeanDefinitions(AnnotationMetadata metadata, BeanDefinitionRegistry registry) {
		registerInfrastructureBeans(registry);
		registerMethodValidationExcludeFilter(registry);
		ConfigurationPropertiesBeanRegistrar beanRegistrar = new ConfigurationPropertiesBeanRegistrar(registry);
		getTypes(metadata).forEach(beanRegistrar::register);
	}

	private Set<Class<?>> getTypes(AnnotationMetadata metadata) {
		return metadata.getAnnotations()
			.stream(EnableConfigurationProperties.class)
			.flatMap((annotation) -> Arrays.stream(annotation.getClassArray(MergedAnnotation.VALUE)))
			.filter((type) -> void.class != type)
			.collect(Collectors.toSet());
	}

	static void registerInfrastructureBeans(BeanDefinitionRegistry registry) {
		ConfigurationPropertiesBindingPostProcessor.register(registry);
		BoundConfigurationProperties.register(registry);
	}

	static void registerMethodValidationExcludeFilter(BeanDefinitionRegistry registry) {
		if (!registry.containsBeanDefinition(METHOD_VALIDATION_EXCLUDE_FILTER_BEAN_NAME)) {
			BeanDefinition definition = BeanDefinitionBuilder
<<<<<<< HEAD
					.rootBeanDefinition(MethodValidationExcludeFilter.class, "byAnnotation")
					.addConstructorArgValue(ConfigurationProperties.class).setRole(BeanDefinition.ROLE_INFRASTRUCTURE)
					.getBeanDefinition();
=======
				.genericBeanDefinition(MethodValidationExcludeFilter.class,
						() -> MethodValidationExcludeFilter.byAnnotation(ConfigurationProperties.class))
				.setRole(BeanDefinition.ROLE_INFRASTRUCTURE)
				.getBeanDefinition();
>>>>>>> df5898a1
			registry.registerBeanDefinition(METHOD_VALIDATION_EXCLUDE_FILTER_BEAN_NAME, definition);
		}
	}

}<|MERGE_RESOLUTION|>--- conflicted
+++ resolved
@@ -1,9 +1,5 @@
 /*
-<<<<<<< HEAD
- * Copyright 2012-2022 the original author or authors.
-=======
  * Copyright 2012-2023 the original author or authors.
->>>>>>> df5898a1
  *
  * Licensed under the Apache License, Version 2.0 (the "License");
  * you may not use this file except in compliance with the License.
@@ -69,16 +65,10 @@
 	static void registerMethodValidationExcludeFilter(BeanDefinitionRegistry registry) {
 		if (!registry.containsBeanDefinition(METHOD_VALIDATION_EXCLUDE_FILTER_BEAN_NAME)) {
 			BeanDefinition definition = BeanDefinitionBuilder
-<<<<<<< HEAD
-					.rootBeanDefinition(MethodValidationExcludeFilter.class, "byAnnotation")
-					.addConstructorArgValue(ConfigurationProperties.class).setRole(BeanDefinition.ROLE_INFRASTRUCTURE)
-					.getBeanDefinition();
-=======
-				.genericBeanDefinition(MethodValidationExcludeFilter.class,
-						() -> MethodValidationExcludeFilter.byAnnotation(ConfigurationProperties.class))
+				.rootBeanDefinition(MethodValidationExcludeFilter.class, "byAnnotation")
+				.addConstructorArgValue(ConfigurationProperties.class)
 				.setRole(BeanDefinition.ROLE_INFRASTRUCTURE)
 				.getBeanDefinition();
->>>>>>> df5898a1
 			registry.registerBeanDefinition(METHOD_VALIDATION_EXCLUDE_FILTER_BEAN_NAME, definition);
 		}
 	}
