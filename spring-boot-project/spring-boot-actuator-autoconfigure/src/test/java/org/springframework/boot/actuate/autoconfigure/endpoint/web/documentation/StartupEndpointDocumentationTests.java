/*
 * Copyright 2012-2021 the original author or authors.
 *
 * Licensed under the Apache License, Version 2.0 (the "License");
 * you may not use this file except in compliance with the License.
 * You may obtain a copy of the License at
 *
 *      https://www.apache.org/licenses/LICENSE-2.0
 *
 * Unless required by applicable law or agreed to in writing, software
 * distributed under the License is distributed on an "AS IS" BASIS,
 * WITHOUT WARRANTIES OR CONDITIONS OF ANY KIND, either express or implied.
 * See the License for the specific language governing permissions and
 * limitations under the License.
 */

package org.springframework.boot.actuate.autoconfigure.endpoint.web.documentation;

import org.junit.jupiter.api.BeforeEach;
import org.junit.jupiter.api.Test;

import org.springframework.beans.factory.annotation.Autowired;
import org.springframework.boot.actuate.startup.StartupEndpoint;
import org.springframework.boot.context.metrics.buffering.BufferingApplicationStartup;
import org.springframework.context.annotation.Bean;
import org.springframework.context.annotation.Configuration;
import org.springframework.context.annotation.Import;
import org.springframework.core.metrics.StartupStep;
import org.springframework.restdocs.payload.FieldDescriptor;
import org.springframework.restdocs.payload.JsonFieldType;
import org.springframework.restdocs.payload.PayloadDocumentation;

import static org.springframework.restdocs.mockmvc.MockMvcRestDocumentation.document;
import static org.springframework.restdocs.payload.PayloadDocumentation.fieldWithPath;
import static org.springframework.test.web.servlet.request.MockMvcRequestBuilders.get;
import static org.springframework.test.web.servlet.request.MockMvcRequestBuilders.post;
import static org.springframework.test.web.servlet.result.MockMvcResultMatchers.status;

/**
 * Tests for generating documentation describing {@link StartupEndpoint}.
 *
 * @author Brian Clozel
 * @author Stephane Nicoll
 */
class StartupEndpointDocumentationTests extends MockMvcEndpointDocumentationTests {

	@BeforeEach
	void appendSampleStartupSteps(@Autowired BufferingApplicationStartup applicationStartup) {
		StartupStep starting = applicationStartup.start("spring.boot.application.starting");
		starting.tag("mainApplicationClass", "com.example.startup.StartupApplication");
		StartupStep instantiate = applicationStartup.start("spring.beans.instantiate");
		instantiate.tag("beanName", "homeController");
		instantiate.end();
		starting.end();
	}

	@Test
	void startupSnapshot() throws Exception {
		this.mockMvc.perform(get("/actuator/startup")).andExpect(status().isOk())
				.andDo(document("startup-snapshot", PayloadDocumentation.responseFields(responseFields())));
	}

	@Test
	void startup() throws Exception {
		this.mockMvc.perform(post("/actuator/startup")).andExpect(status().isOk())
				.andDo(document("startup", PayloadDocumentation.responseFields(responseFields())));
	}

	private FieldDescriptor[] responseFields() {
		return new FieldDescriptor[] {
				fieldWithPath("springBootVersion").type(JsonFieldType.STRING)
						.description("Spring Boot version for this application.").optional(),
				fieldWithPath("timeline.startTime").description("Start time of the application."),
				fieldWithPath("timeline.events")
						.description("An array of steps collected during application startup so far."),
				fieldWithPath("timeline.events.[].startTime").description("The timestamp of the start of this event."),
				fieldWithPath("timeline.events.[].endTime").description("The timestamp of the end of this event."),
				fieldWithPath("timeline.events.[].duration").description("The precise duration of this event."),
				fieldWithPath("timeline.events.[].startupStep.name").description("The name of the StartupStep."),
				fieldWithPath("timeline.events.[].startupStep.id").description("The id of this StartupStep."),
				fieldWithPath("timeline.events.[].startupStep.parentId")
						.description("The parent id for this StartupStep.").optional(),
				fieldWithPath("timeline.events.[].startupStep.tags")
						.description("An array of key/value pairs with additional step info."),
				fieldWithPath("timeline.events.[].startupStep.tags[].key")
						.description("The key of the StartupStep Tag."),
				fieldWithPath("timeline.events.[].startupStep.tags[].value")
<<<<<<< HEAD
						.description("The value of the StartupStep Tag.") };
=======
						.description("The value of the StartupStep Tag."));
		this.mockMvc.perform(post("/actuator/startup")).andExpect(status().isOk())
				.andDo(document("startup", responseFields));
>>>>>>> 73131e99
	}

	@Configuration(proxyBeanMethods = false)
	@Import(BaseDocumentationConfiguration.class)
	static class TestConfiguration {

		@Bean
		StartupEndpoint startupEndpoint(BufferingApplicationStartup startup) {
			return new StartupEndpoint(startup);
		}

		@Bean
		BufferingApplicationStartup bufferingApplicationStartup() {
			return new BufferingApplicationStartup(16);
		}

	}

}<|MERGE_RESOLUTION|>--- conflicted
+++ resolved
@@ -85,13 +85,7 @@
 				fieldWithPath("timeline.events.[].startupStep.tags[].key")
 						.description("The key of the StartupStep Tag."),
 				fieldWithPath("timeline.events.[].startupStep.tags[].value")
-<<<<<<< HEAD
 						.description("The value of the StartupStep Tag.") };
-=======
-						.description("The value of the StartupStep Tag."));
-		this.mockMvc.perform(post("/actuator/startup")).andExpect(status().isOk())
-				.andDo(document("startup", responseFields));
->>>>>>> 73131e99
 	}
 
 	@Configuration(proxyBeanMethods = false)
