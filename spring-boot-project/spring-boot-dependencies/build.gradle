--- conflicted
+++ resolved
@@ -172,11 +172,7 @@
 			]
 		}
 	}
-<<<<<<< HEAD
-	library("Commons Codec", "1.16.0") {
-=======
 	library("Commons Codec", "${commonsCodecVersion}") {
->>>>>>> 43846310
 		group("commons-codec") {
 			modules = [
 				"commons-codec"
@@ -749,11 +745,7 @@
 			]
 		}
 	}
-<<<<<<< HEAD
-	library("JUnit Jupiter", "5.10.0") {
-=======
 	library("JUnit Jupiter", "${junitJupiterVersion}") {
->>>>>>> 43846310
 		group("org.junit") {
 			imports = [
 				"junit-bom"
