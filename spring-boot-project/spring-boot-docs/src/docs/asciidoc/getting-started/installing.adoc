--- conflicted
+++ resolved
@@ -45,11 +45,7 @@
 
 [[getting-started.installing.java.gradle]]
 ==== Gradle Installation
-<<<<<<< HEAD
-Spring Boot is compatible with Gradle 7.x (7.5 or later).
-=======
-Spring Boot is compatible with Gradle 6.8, 6.9, 7.x, and 8.x.
->>>>>>> 68a1dd3a
+Spring Boot is compatible with Gradle 7.x (7.5 or later) and 8.x.
 If you do not already have Gradle installed, you can follow the instructions at https://gradle.org.
 
 Spring Boot dependencies can be declared by using the `org.springframework.boot` `group`.
