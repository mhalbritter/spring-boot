/*
 * Copyright 2012-2025 the original author or authors.
 *
 * Licensed under the Apache License, Version 2.0 (the "License");
 * you may not use this file except in compliance with the License.
 * You may obtain a copy of the License at
 *
 *      https://www.apache.org/licenses/LICENSE-2.0
 *
 * Unless required by applicable law or agreed to in writing, software
 * distributed under the License is distributed on an "AS IS" BASIS,
 * WITHOUT WARRANTIES OR CONDITIONS OF ANY KIND, either express or implied.
 * See the License for the specific language governing permissions and
 * limitations under the License.
 */

package org.springframework.boot.test.context.runner;

import java.util.ArrayList;
import java.util.Collections;
import java.util.List;
import java.util.function.BiConsumer;
import java.util.function.Consumer;
import java.util.function.Function;
import java.util.function.Supplier;

import org.springframework.beans.factory.config.BeanDefinition;
import org.springframework.beans.factory.config.BeanDefinitionCustomizer;
import org.springframework.beans.factory.config.ConfigurableListableBeanFactory;
import org.springframework.beans.factory.support.AbstractAutowireCapableBeanFactory;
import org.springframework.beans.factory.support.BeanDefinitionRegistry;
import org.springframework.beans.factory.support.BeanNameGenerator;
import org.springframework.beans.factory.support.DefaultListableBeanFactory;
import org.springframework.boot.context.annotation.Configurations;
import org.springframework.boot.context.annotation.UserConfigurations;
import org.springframework.boot.test.context.FilteredClassLoader;
import org.springframework.boot.test.context.assertj.ApplicationContextAssert;
import org.springframework.boot.test.context.assertj.ApplicationContextAssertProvider;
import org.springframework.boot.test.util.TestPropertyValues;
import org.springframework.context.ApplicationContext;
import org.springframework.context.ApplicationContextInitializer;
import org.springframework.context.ConfigurableApplicationContext;
import org.springframework.context.annotation.AnnotatedBeanDefinitionReader;
import org.springframework.context.annotation.AnnotationConfigRegistry;
import org.springframework.context.support.GenericApplicationContext;
import org.springframework.core.ResolvableType;
import org.springframework.core.env.Environment;
import org.springframework.core.io.DefaultResourceLoader;
import org.springframework.util.Assert;
import org.springframework.util.CollectionUtils;

/**
 * Utility design to run an {@link ApplicationContext} and provide AssertJ style
 * assertions. The test is best used as a field of a test class, describing the shared
 * configuration required for the test:
 *
 * <pre class="code">
 * public class MyContextTests {
 *     private final ApplicationContextRunner contextRunner = new ApplicationContextRunner()
 *             .withPropertyValues("spring.foo=bar")
 *             .withUserConfiguration(MyConfiguration.class);
 * }</pre>
 *
 * <p>
 * The initialization above makes sure to register {@code MyConfiguration} for all tests
 * and set the {@code spring.foo} property to {@code bar} unless specified otherwise.
 * <p>
 * Based on the configuration above, a specific test can simulate what will happen when
 * the context runs, perhaps with overridden property values:
 *
 * <pre class="code">
 * &#064;Test
 * public someTest() {
 *     this.contextRunner.withPropertyValues("spring.foo=biz").run((context) -&gt; {
 *         assertThat(context).containsSingleBean(MyBean.class);
 *         // other assertions
 *     });
 * }</pre>
 * <p>
 * The test above has changed the {@code spring.foo} property to {@code biz} and is
 * asserting that the context contains a single {@code MyBean} bean. The
 * {@link #run(ContextConsumer) run} method takes a {@link ContextConsumer} that can apply
 * assertions to the context. Upon completion, the context is automatically closed.
 * <p>
 * If the application context fails to start the {@code #run(ContextConsumer)} method is
 * called with a "failed" application context. Calls to the context will throw an
 * {@link IllegalStateException} and assertions that expect a running context will fail.
 * The {@link ApplicationContextAssert#getFailure() getFailure()} assertion can be used if
 * further checks are required on the cause of the failure: <pre class="code">
 * &#064;Test
 * public someTest() {
 *     this.context.withPropertyValues("spring.foo=fails").run((loaded) -&gt; {
 *         assertThat(loaded).getFailure().hasCauseInstanceOf(BadPropertyException.class);
 *         // other assertions
 *     });
 * }</pre>
 * <p>
 *
 * @param <SELF> the "self" type for this runner
 * @param <C> the context type
 * @param <A> the application context assertion provider
 * @author Stephane Nicoll
 * @author Andy Wilkinson
 * @author Phillip Webb
 * @since 2.0.0
 * @see ApplicationContextRunner
 * @see WebApplicationContextRunner
 * @see ReactiveWebApplicationContextRunner
 * @see ApplicationContextAssert
 */
public abstract class AbstractApplicationContextRunner<SELF extends AbstractApplicationContextRunner<SELF, C, A>, C extends ConfigurableApplicationContext, A extends ApplicationContextAssertProvider<C>> {

	private static final Class<?>[] NO_ADDITIONAL_CONTEXT_INTERFACES = {};

	private final RunnerConfiguration<C> runnerConfiguration;

	private final Function<RunnerConfiguration<C>, SELF> instanceFactory;

	/**
	 * Create a new {@link AbstractApplicationContextRunner} instance.
	 * @param contextFactory the factory used to create the actual context
	 * @param instanceFactory the factory used to create new instance of the runner
	 * @since 2.6.0
	 * @deprecated since 3.4.0 for removal in 4.0.0 in favor of
	 * {@link #AbstractApplicationContextRunner(Function, Supplier, Class...)}
	 */
	@Deprecated(since = "3.4.0", forRemoval = true)
	protected AbstractApplicationContextRunner(Supplier<C> contextFactory,
			Function<RunnerConfiguration<C>, SELF> instanceFactory) {
		this(instanceFactory, contextFactory, NO_ADDITIONAL_CONTEXT_INTERFACES);
	}

	/**
	 * Create a new {@link AbstractApplicationContextRunner} instance.
	 * @param instanceFactory the factory used to create new instance of the runner
	 * @param contextFactory the factory used to create the actual context
	 * @param additionalContextInterfaces any additional application context interfaces to
	 * be added to the application context proxy
	 * @since 3.4.0
	 */
	protected AbstractApplicationContextRunner(Function<RunnerConfiguration<C>, SELF> instanceFactory,
			Supplier<C> contextFactory, Class<?>... additionalContextInterfaces) {
		Assert.notNull(instanceFactory, "'instanceFactory' must not be null");
		Assert.notNull(contextFactory, "'contextFactory' must not be null");
		this.instanceFactory = instanceFactory;
		this.runnerConfiguration = new RunnerConfiguration<>(contextFactory, additionalContextInterfaces);
	}

	/**
	 * Create a new {@link AbstractApplicationContextRunner} instance.
	 * @param configuration the configuration for the runner to use
	 * @param instanceFactory the factory used to create new instance of the runner
	 * @since 2.6.0
	 */
	protected AbstractApplicationContextRunner(RunnerConfiguration<C> configuration,
			Function<RunnerConfiguration<C>, SELF> instanceFactory) {
		Assert.notNull(configuration, "RunnerConfiguration must not be null");
		Assert.notNull(instanceFactory, "instanceFactory must not be null");
		this.runnerConfiguration = configuration;
		this.instanceFactory = instanceFactory;
	}

	/**
	 * Specify if bean definition overriding, by registering a definition with the same
	 * name as an existing definition, should be allowed.
	 * @param allowBeanDefinitionOverriding if bean overriding is allowed
	 * @return a new instance with the updated bean definition overriding policy
	 * @since 2.3.0
	 * @see DefaultListableBeanFactory#setAllowBeanDefinitionOverriding(boolean)
	 */
	public SELF withAllowBeanDefinitionOverriding(boolean allowBeanDefinitionOverriding) {
		return newInstance(this.runnerConfiguration.withAllowBeanDefinitionOverriding(allowBeanDefinitionOverriding));
	}

	/**
	 * Specify if circular references between beans should be allowed.
	 * @param allowCircularReferences if circular references between beans are allowed
	 * @return a new instance with the updated circular references policy
	 * @since 2.6.0
	 * @see AbstractAutowireCapableBeanFactory#setAllowCircularReferences(boolean)
	 */
	public SELF withAllowCircularReferences(boolean allowCircularReferences) {
		return newInstance(this.runnerConfiguration.withAllowCircularReferences(allowCircularReferences));
	}

	/**
	 * Add an {@link ApplicationContextInitializer} to be called when the context is
	 * created.
	 * @param initializer the initializer to add
	 * @return a new instance with the updated initializers
	 */
	public SELF withInitializer(ApplicationContextInitializer<? super C> initializer) {
		Assert.notNull(initializer, "Initializer must not be null");
		return newInstance(this.runnerConfiguration.withInitializer(initializer));
	}

	/**
	 * Add the specified {@link Environment} property pairs. Key-value pairs can be
	 * specified with colon (":") or equals ("=") separators. Override matching keys that
	 * might have been specified previously.
	 * @param pairs the key-value pairs for properties that need to be added to the
	 * environment
	 * @return a new instance with the updated property values
	 * @see TestPropertyValues
	 * @see #withSystemProperties(String...)
	 */
	public SELF withPropertyValues(String... pairs) {
		return newInstance(this.runnerConfiguration.withPropertyValues(pairs));
	}

	/**
	 * Add the specified {@link System} property pairs. Key-value pairs can be specified
	 * with colon (":") or equals ("=") separators. System properties are added before the
	 * context is {@link #run(ContextConsumer) run} and restored when the context is
	 * closed.
	 * @param pairs the key-value pairs for properties that need to be added to the system
	 * @return a new instance with the updated system properties
	 * @see TestPropertyValues
	 * @see #withSystemProperties(String...)
	 */
	public SELF withSystemProperties(String... pairs) {
		return newInstance(this.runnerConfiguration.withSystemProperties(pairs));
	}

	/**
	 * Customize the {@link ClassLoader} that the {@link ApplicationContext} should use
	 * for resource loading and bean class loading.
	 * @param classLoader the classloader to use (or {@code null} to use the default)
	 * @return a new instance with the updated class loader
	 * @see FilteredClassLoader
	 */
	public SELF withClassLoader(ClassLoader classLoader) {
		return newInstance(this.runnerConfiguration.withClassLoader(classLoader));
	}

	/**
	 * Configure the {@link ConfigurableApplicationContext#setParent(ApplicationContext)
	 * parent} of the {@link ApplicationContext}.
	 * @param parent the parent
	 * @return a new instance with the updated parent
	 */
	public SELF withParent(ApplicationContext parent) {
		return newInstance(this.runnerConfiguration.withParent(parent));
	}

	/**
	 * Register the specified user bean with the {@link ApplicationContext}. The bean name
	 * is generated from the configured {@link BeanNameGenerator} on the underlying
	 * context.
	 * <p>
	 * Such beans are registered after regular {@linkplain #withUserConfiguration(Class[])
	 * user configurations} in the order of registration.
	 * @param type the type of the bean
	 * @param constructorArgs custom argument values to be fed into Spring's constructor
	 * resolution algorithm, resolving either all arguments or just specific ones, with
	 * the rest to be resolved through regular autowiring (may be {@code null} or empty)
	 * @param <T> the type of the bean
	 * @return a new instance with the updated bean
	 */
	public <T> SELF withBean(Class<T> type, Object... constructorArgs) {
		return withBean(null, type, constructorArgs);
	}

	/**
	 * Register the specified user bean with the {@link ApplicationContext}.
	 * <p>
	 * Such beans are registered after regular {@linkplain #withUserConfiguration(Class[])
	 * user configurations} in the order of registration.
	 * @param name the bean name or {@code null} to use a generated name
	 * @param type the type of the bean
	 * @param constructorArgs custom argument values to be fed into Spring's constructor
	 * resolution algorithm, resolving either all arguments or just specific ones, with
	 * the rest to be resolved through regular autowiring (may be {@code null} or empty)
	 * @param <T> the type of the bean
	 * @return a new instance with the updated bean
	 */
	public <T> SELF withBean(String name, Class<T> type, Object... constructorArgs) {
		return newInstance(this.runnerConfiguration.withBean(name, type, constructorArgs));
	}

	/**
	 * Register the specified user bean with the {@link ApplicationContext}. The bean name
	 * is generated from the configured {@link BeanNameGenerator} on the underlying
	 * context.
	 * <p>
	 * Such beans are registered after regular {@linkplain #withUserConfiguration(Class[])
	 * user configurations} in the order of registration.
	 * @param type the type of the bean
	 * @param supplier a supplier for the bean
	 * @param customizers one or more callbacks for customizing the factory's
	 * {@link BeanDefinition}, e.g. setting a lazy-init or primary flag
	 * @param <T> the type of the bean
	 * @return a new instance with the updated bean
	 */
	public <T> SELF withBean(Class<T> type, Supplier<T> supplier, BeanDefinitionCustomizer... customizers) {
		return withBean(null, type, supplier, customizers);
	}

	/**
	 * Register the specified user bean with the {@link ApplicationContext}. The bean name
	 * is generated from the configured {@link BeanNameGenerator} on the underlying
	 * context.
	 * <p>
	 * Such beans are registered after regular {@linkplain #withUserConfiguration(Class[])
	 * user configurations} in the order of registration.
	 * @param name the bean name or {@code null} to use a generated name
	 * @param type the type of the bean
	 * @param supplier a supplier for the bean
	 * @param customizers one or more callbacks for customizing the factory's
	 * {@link BeanDefinition}, e.g. setting a lazy-init or primary flag
	 * @param <T> the type of the bean
	 * @return a new instance with the updated bean
	 */
	public <T> SELF withBean(String name, Class<T> type, Supplier<T> supplier,
			BeanDefinitionCustomizer... customizers) {
		return newInstance(this.runnerConfiguration.withBean(name, type, supplier, customizers));
	}

	/**
	 * Register the specified user configuration classes with the
	 * {@link ApplicationContext}.
	 * @param configurationClasses the user configuration classes to add
	 * @return a new instance with the updated configuration
	 */
	public SELF withUserConfiguration(Class<?>... configurationClasses) {
		return withConfiguration(UserConfigurations.of(configurationClasses));
	}

	/**
	 * Register the specified configuration classes with the {@link ApplicationContext}.
	 * @param configurations the configurations to add
	 * @return a new instance with the updated configuration
	 */
	public SELF withConfiguration(Configurations configurations) {
		Assert.notNull(configurations, "Configurations must not be null");
		return newInstance(this.runnerConfiguration.withConfiguration(configurations));
	}

	/**
	 * Apply customization to this runner.
	 * @param customizer the customizer to call
	 * @return a new instance with the customizations applied
	 */
	@SuppressWarnings("unchecked")
	public SELF with(Function<SELF, SELF> customizer) {
		return customizer.apply((SELF) this);
	}

	private SELF newInstance(RunnerConfiguration<C> runnerConfiguration) {
		return this.instanceFactory.apply(runnerConfiguration);
	}

	/**
	 * Create and refresh a new {@link ApplicationContext} based on the current state of
	 * this loader. The context is consumed by the specified {@code consumer} and closed
	 * upon completion.
	 * @param consumer the consumer of the created {@link ApplicationContext}
	 * @return this instance
	 */
	@SuppressWarnings("unchecked")
	public SELF run(ContextConsumer<? super A> consumer) {
		withContextClassLoader(this.runnerConfiguration.classLoader, () -> this.runnerConfiguration.systemProperties
			.applyToSystemProperties(() -> consumeAssertableContext(true, consumer)));
		return (SELF) this;
	}

	/**
	 * Prepare a new {@link ApplicationContext} based on the current state of this loader.
	 * The context is consumed by the specified {@code consumer} and closed upon
	 * completion. Unlike {@link #run(ContextConsumer)}, this method does not refresh the
	 * consumed context.
	 * @param consumer the consumer of the created {@link ApplicationContext}
	 * @return this instance
	 * @since 3.0.0
	 */
	@SuppressWarnings("unchecked")
	public SELF prepare(ContextConsumer<? super A> consumer) {
		withContextClassLoader(this.runnerConfiguration.classLoader, () -> this.runnerConfiguration.systemProperties
			.applyToSystemProperties(() -> consumeAssertableContext(false, consumer)));
		return (SELF) this;
	}

	private void consumeAssertableContext(boolean refresh, ContextConsumer<? super A> consumer) {
		try (A context = createAssertableContext(refresh)) {
			accept(consumer, context);
		}
	}

	private void withContextClassLoader(ClassLoader classLoader, Runnable action) {
		if (classLoader == null) {
			action.run();
		}
		else {
			Thread currentThread = Thread.currentThread();
			ClassLoader previous = currentThread.getContextClassLoader();
			currentThread.setContextClassLoader(classLoader);
			try {
				action.run();
			}
			finally {
				currentThread.setContextClassLoader(previous);
			}
		}
	}

	@SuppressWarnings({ "unchecked", "resource" })
	private A createAssertableContext(boolean refresh) {
		ResolvableType resolvableType = ResolvableType.forClass(AbstractApplicationContextRunner.class, getClass());
		Class<A> assertType = (Class<A>) resolvableType.resolveGeneric(1);
		Class<C> contextType = (Class<C>) resolvableType.resolveGeneric(2);
		return ApplicationContextAssertProvider.get(assertType, contextType, () -> createAndLoadContext(refresh),
				this.runnerConfiguration.additionalContextInterfaces);
	}

	private C createAndLoadContext(boolean refresh) {
		C context = this.runnerConfiguration.contextFactory.get();
		ConfigurableListableBeanFactory beanFactory = context.getBeanFactory();
		if (beanFactory instanceof AbstractAutowireCapableBeanFactory autowireCapableBeanFactory) {
			autowireCapableBeanFactory.setAllowCircularReferences(this.runnerConfiguration.allowCircularReferences);
			if (beanFactory instanceof DefaultListableBeanFactory listableBeanFactory) {
				listableBeanFactory
					.setAllowBeanDefinitionOverriding(this.runnerConfiguration.allowBeanDefinitionOverriding);
			}
		}
		try {
			configureContext(context, refresh);
			return context;
		}
		catch (RuntimeException ex) {
			context.close();
			throw ex;
		}
	}

	private void configureContext(C context, boolean refresh) {
		if (this.runnerConfiguration.parent != null) {
			context.setParent(this.runnerConfiguration.parent);
		}
		if (this.runnerConfiguration.classLoader != null) {
			Assert.isInstanceOf(DefaultResourceLoader.class, context);
			((DefaultResourceLoader) context).setClassLoader(this.runnerConfiguration.classLoader);
		}
		this.runnerConfiguration.environmentProperties.applyTo(context);
		this.runnerConfiguration.beanRegistrations.forEach((registration) -> registration.apply(context));
		this.runnerConfiguration.initializers.forEach((initializer) -> initializer.initialize(context));
		if (!CollectionUtils.isEmpty(this.runnerConfiguration.configurations)) {
			BiConsumer<Class<?>, String> registrar = getRegistrar(context);
			for (Configurations configurations : Configurations.collate(this.runnerConfiguration.configurations)) {
				for (Class<?> beanClass : Configurations.getClasses(configurations)) {
					String beanName = configurations.getBeanName(beanClass);
					registrar.accept(beanClass, beanName);
				}
			}
		}
		if (refresh) {
			context.refresh();
		}
	}

	private BiConsumer<Class<?>, String> getRegistrar(C context) {
		if (context instanceof BeanDefinitionRegistry registry) {
			return new AnnotatedBeanDefinitionReader(registry, context.getEnvironment())::registerBean;
		}
		return (beanClass, beanName) -> ((AnnotationConfigRegistry) context).register(beanClass);
	}

	private void accept(ContextConsumer<? super A> consumer, A context) {
		try {
			consumer.accept(context);
		}
		catch (Throwable ex) {
			rethrow(ex);
		}
	}

	@SuppressWarnings("unchecked")
	private <E extends Throwable> void rethrow(Throwable e) throws E {
		throw (E) e;
	}

	/**
	 * A Bean registration to be applied when the context loaded.
	 *
	 * @param <T> the bean type
	 */
	protected static final class BeanRegistration<T> {

		Consumer<GenericApplicationContext> registrar;

		public BeanRegistration(String name, Class<T> type, Object... constructorArgs) {
			this.registrar = (context) -> context.registerBean(name, type, constructorArgs);
		}

		public BeanRegistration(String name, Class<T> type, Supplier<T> supplier,
				BeanDefinitionCustomizer... customizers) {
			this.registrar = (context) -> context.registerBean(name, type, supplier, customizers);
		}

		public void apply(ConfigurableApplicationContext context) {
			Assert.isInstanceOf(GenericApplicationContext.class, context);
			this.registrar.accept(((GenericApplicationContext) context));
		}

	}

	protected static final class RunnerConfiguration<C extends ConfigurableApplicationContext> {

		private final Supplier<C> contextFactory;

<<<<<<< HEAD
		private final Class<?>[] additionalContextInterfaces;

		private boolean allowBeanDefinitionOverriding = false;
=======
		private boolean allowBeanDefinitionOverriding;
>>>>>>> 2143d702

		private boolean allowCircularReferences;

		private List<ApplicationContextInitializer<? super C>> initializers = Collections.emptyList();

		private TestPropertyValues environmentProperties = TestPropertyValues.empty();

		private TestPropertyValues systemProperties = TestPropertyValues.empty();

		private ClassLoader classLoader;

		private ApplicationContext parent;

		private List<BeanRegistration<?>> beanRegistrations = Collections.emptyList();

		private List<Configurations> configurations = Collections.emptyList();

		private RunnerConfiguration(Supplier<C> contextFactory, Class<?>[] additionalContextInterfaces) {
			this.contextFactory = contextFactory;
			this.additionalContextInterfaces = additionalContextInterfaces;
		}

		private RunnerConfiguration(RunnerConfiguration<C> source) {
			this.contextFactory = source.contextFactory;
			this.additionalContextInterfaces = source.additionalContextInterfaces;
			this.allowBeanDefinitionOverriding = source.allowBeanDefinitionOverriding;
			this.allowCircularReferences = source.allowCircularReferences;
			this.initializers = source.initializers;
			this.environmentProperties = source.environmentProperties;
			this.systemProperties = source.systemProperties;
			this.classLoader = source.classLoader;
			this.parent = source.parent;
			this.beanRegistrations = source.beanRegistrations;
			this.configurations = source.configurations;
		}

		private RunnerConfiguration<C> withAllowBeanDefinitionOverriding(boolean allowBeanDefinitionOverriding) {
			RunnerConfiguration<C> config = new RunnerConfiguration<>(this);
			config.allowBeanDefinitionOverriding = allowBeanDefinitionOverriding;
			return config;
		}

		private RunnerConfiguration<C> withAllowCircularReferences(boolean allowCircularReferences) {
			RunnerConfiguration<C> config = new RunnerConfiguration<>(this);
			config.allowCircularReferences = allowCircularReferences;
			return config;
		}

		private RunnerConfiguration<C> withInitializer(ApplicationContextInitializer<? super C> initializer) {
			Assert.notNull(initializer, "Initializer must not be null");
			RunnerConfiguration<C> config = new RunnerConfiguration<>(this);
			config.initializers = add(config.initializers, initializer);
			return config;
		}

		private RunnerConfiguration<C> withPropertyValues(String... pairs) {
			RunnerConfiguration<C> config = new RunnerConfiguration<>(this);
			config.environmentProperties = config.environmentProperties.and(pairs);
			return config;
		}

		private RunnerConfiguration<C> withSystemProperties(String... pairs) {
			RunnerConfiguration<C> config = new RunnerConfiguration<>(this);
			config.systemProperties = config.systemProperties.and(pairs);
			return config;
		}

		private RunnerConfiguration<C> withClassLoader(ClassLoader classLoader) {
			RunnerConfiguration<C> config = new RunnerConfiguration<>(this);
			config.classLoader = classLoader;
			return config;
		}

		private RunnerConfiguration<C> withParent(ApplicationContext parent) {
			RunnerConfiguration<C> config = new RunnerConfiguration<>(this);
			config.parent = parent;
			return config;
		}

		private <T> RunnerConfiguration<C> withBean(String name, Class<T> type, Object... constructorArgs) {
			RunnerConfiguration<C> config = new RunnerConfiguration<>(this);
			config.beanRegistrations = add(config.beanRegistrations,
					new BeanRegistration<>(name, type, constructorArgs));
			return config;
		}

		private <T> RunnerConfiguration<C> withBean(String name, Class<T> type, Supplier<T> supplier,
				BeanDefinitionCustomizer... customizers) {
			RunnerConfiguration<C> config = new RunnerConfiguration<>(this);
			config.beanRegistrations = add(config.beanRegistrations,
					new BeanRegistration<>(name, type, supplier, customizers));
			return config;
		}

		private RunnerConfiguration<C> withConfiguration(Configurations configurations) {
			Assert.notNull(configurations, "Configurations must not be null");
			RunnerConfiguration<C> config = new RunnerConfiguration<>(this);
			config.configurations = add(config.configurations, configurations);
			return config;
		}

		private static <T> List<T> add(List<T> list, T element) {
			List<T> result = new ArrayList<>(list);
			result.add(element);
			return result;
		}

	}

}<|MERGE_RESOLUTION|>--- conflicted
+++ resolved
@@ -507,13 +507,9 @@
 
 		private final Supplier<C> contextFactory;
 
-<<<<<<< HEAD
 		private final Class<?>[] additionalContextInterfaces;
 
-		private boolean allowBeanDefinitionOverriding = false;
-=======
 		private boolean allowBeanDefinitionOverriding;
->>>>>>> 2143d702
 
 		private boolean allowCircularReferences;
 
