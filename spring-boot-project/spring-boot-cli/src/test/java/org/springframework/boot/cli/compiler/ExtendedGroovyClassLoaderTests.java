--- conflicted
+++ resolved
@@ -1,9 +1,5 @@
 /*
-<<<<<<< HEAD
- * Copyright 2012-2018 the original author or authors.
-=======
  * Copyright 2012-2019 the original author or authors.
->>>>>>> c6c139d9
  *
  * Licensed under the Apache License, Version 2.0 (the "License");
  * you may not use this file except in compliance with the License.
@@ -53,14 +49,8 @@
 	@Test
 	public void filtersNonGroovy() throws Exception {
 		this.contextClassLoader.loadClass("org.springframework.util.StringUtils");
-<<<<<<< HEAD
 		assertThatExceptionOfType(ClassNotFoundException.class)
-				.isThrownBy(() -> this.defaultScopeGroovyClassLoader
-						.loadClass("org.springframework.util.StringUtils"));
-=======
-		this.thrown.expect(ClassNotFoundException.class);
-		this.defaultScopeGroovyClassLoader.loadClass("org.springframework.util.StringUtils");
->>>>>>> c6c139d9
+				.isThrownBy(() -> this.defaultScopeGroovyClassLoader.loadClass("org.springframework.util.StringUtils"));
 	}
 
 	@Test
